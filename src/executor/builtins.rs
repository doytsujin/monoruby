use std::io::stdout;

use super::*;

//
// Builtin methods.
//

pub fn init_builtins(globals: &mut Globals) {
<<<<<<< HEAD
    globals.define_global_builtin_func("puts", puts, 1);
    globals.define_global_builtin_func("print", print, 1);
    globals.define_global_builtin_func("assert", assert, 2);
=======
    globals.add_builtin_func("puts", puts, 1);
    globals.add_builtin_func("print", print, 1);
    globals.add_builtin_func("assert", assert, 2);
>>>>>>> 38bc4c11
}

#[derive(Debug, Clone, Copy)]
#[repr(transparent)]
pub struct Arg(*const Value);

impl Arg {
    pub fn new(ptr: *const Value) -> Self {
        Self(ptr)
    }
}

impl std::ops::Index<usize> for Arg {
    type Output = Value;
    fn index(&self, index: usize) -> &Value {
        unsafe { &*self.0.sub(index) }
    }
}

extern "C" fn puts(_vm: &mut Interp, _globals: &mut Globals, arg: Arg, len: usize) -> Value {
    for offset in 0..len {
        println!("{}", arg[offset]);
    }
    Value::nil()
}

extern "C" fn print(_vm: &mut Interp, _globals: &mut Globals, arg: Arg, len: usize) -> Value {
    for offset in 0..len {
        print!("{}", arg[offset]);
    }
    stdout().flush().unwrap();
    Value::nil()
}

extern "C" fn assert(_vm: &mut Interp, _globals: &mut Globals, arg: Arg, _len: usize) -> Value {
    let expected = arg[0];
    let actual = arg[1];
    assert_eq!(expected, actual);
    Value::nil()
}<|MERGE_RESOLUTION|>--- conflicted
+++ resolved
@@ -7,15 +7,9 @@
 //
 
 pub fn init_builtins(globals: &mut Globals) {
-<<<<<<< HEAD
     globals.define_global_builtin_func("puts", puts, 1);
     globals.define_global_builtin_func("print", print, 1);
     globals.define_global_builtin_func("assert", assert, 2);
-=======
-    globals.add_builtin_func("puts", puts, 1);
-    globals.add_builtin_func("print", print, 1);
-    globals.add_builtin_func("assert", assert, 2);
->>>>>>> 38bc4c11
 }
 
 #[derive(Debug, Clone, Copy)]
@@ -25,6 +19,10 @@
 impl Arg {
     pub fn new(ptr: *const Value) -> Self {
         Self(ptr)
+    }
+
+    pub fn self_value(&self) -> Value {
+        unsafe { *self.0.add(1) }
     }
 }
 
